"""Tests for the references module."""

from __future__ import annotations

from textwrap import dedent
from typing import Mapping

import markdown
import pytest

from mkdocs_autorefs.plugin import AutorefsPlugin
from mkdocs_autorefs.references import AutorefsExtension, fix_refs, relative_url


@pytest.mark.parametrize(
    ("current_url", "to_url", "href_url"),
    [
        ("a/", "a#b", "#b"),
        ("a/", "a/b#c", "b#c"),
        ("a/b/", "a/b#c", "#c"),
        ("a/b/", "a/c#d", "../c#d"),
        ("a/b/", "a#c", "..#c"),
        ("a/b/c/", "d#e", "../../../d#e"),
        ("a/b/", "c/d/#e", "../../c/d/#e"),
        ("a/index.html", "a/index.html#b", "#b"),
        ("a/index.html", "a/b.html#c", "b.html#c"),
        ("a/b.html", "a/b.html#c", "#c"),
        ("a/b.html", "a/c.html#d", "c.html#d"),
        ("a/b.html", "a/index.html#c", "index.html#c"),
        ("a/b/c.html", "d.html#e", "../../d.html#e"),
        ("a/b.html", "c/d.html#e", "../c/d.html#e"),
        ("a/b/index.html", "a/b/c/d.html#e", "c/d.html#e"),
        ("", "#x", "#x"),
        ("a/", "#x", "../#x"),
        ("a/b.html", "#x", "../#x"),
        ("", "a/#x", "a/#x"),
        ("", "a/b.html#x", "a/b.html#x"),
    ],
)
def test_relative_url(current_url: str, to_url: str, href_url: str) -> None:
    """Compute relative URLs correctly."""
    assert relative_url(current_url, to_url) == href_url


def run_references_test(
    url_map: dict[str, str],
    source: str,
    output: str,
    unmapped: list[str] | None = None,
    from_url: str = "page.html",
    extensions: Mapping = {},
) -> None:
    """Help running tests about references.

    Arguments:
        url_map: The URL mapping.
        source: The source text.
        output: The expected output.
        unmapped: The expected unmapped list.
        from_url: The source page URL.
    """
    md = markdown.Markdown(extensions=[AutorefsExtension(), *extensions], extension_configs=extensions)
    content = md.convert(source)

    def url_mapper(identifier: str) -> str:
        return relative_url(from_url, url_map[identifier])

    actual_output, actual_unmapped = fix_refs(content, url_mapper)
    assert actual_output == output
    assert actual_unmapped == (unmapped or [])


def test_reference_implicit() -> None:
    """Check implicit references (identifier only)."""
    run_references_test(
        url_map={"Foo": "foo.html#Foo"},
        source="This [Foo][].",
        output='<p>This <a class="autorefs autorefs-internal" href="foo.html#Foo">Foo</a>.</p>',
    )


def test_reference_explicit_with_markdown_text() -> None:
    """Check explicit references with Markdown formatting."""
    run_references_test(
        url_map={"Foo": "foo.html#Foo"},
        source="This [**Foo**][Foo].",
        output='<p>This <a class="autorefs autorefs-internal" href="foo.html#Foo"><strong>Foo</strong></a>.</p>',
    )


def test_reference_implicit_with_code() -> None:
    """Check implicit references (identifier only, wrapped in backticks)."""
    run_references_test(
        url_map={"Foo": "foo.html#Foo"},
        source="This [`Foo`][].",
        output='<p>This <a class="autorefs autorefs-internal" href="foo.html#Foo"><code>Foo</code></a>.</p>',
    )


def test_reference_implicit_with_code_inlinehilite_plain() -> None:
    """Check implicit references (identifier in backticks, wrapped by inlinehilite)."""
    run_references_test(
        extensions={"pymdownx.inlinehilite": {}},
        url_map={"pathlib.Path": "pathlib.html#Path"},
        source="This [`pathlib.Path`][].",
        output='<p>This <a class="autorefs autorefs-internal" href="pathlib.html#Path"><code>pathlib.Path</code></a>.</p>',
    )


def test_reference_implicit_with_code_inlinehilite_python() -> None:
    """Check implicit references (identifier in backticks, syntax-highlighted by inlinehilite)."""
    run_references_test(
        extensions={"pymdownx.inlinehilite": {"style_plain_text": "python"}, "pymdownx.highlight": {}},
        url_map={"pathlib.Path": "pathlib.html#Path"},
        source="This [`pathlib.Path`][].",
        output='<p>This <a class="autorefs autorefs-internal" href="pathlib.html#Path"><code class="highlight">pathlib.Path</code></a>.</p>',
    )


def test_reference_with_punctuation() -> None:
    """Check references with punctuation."""
    run_references_test(
        url_map={'Foo&"bar': 'foo.html#Foo&"bar'},
        source='This [Foo&"bar][].',
        output='<p>This <a class="autorefs autorefs-internal" href="foo.html#Foo&amp;&quot;bar">Foo&amp;"bar</a>.</p>',
    )


def test_reference_to_relative_path() -> None:
    """Check references from a page at a nested path."""
    run_references_test(
        from_url="sub/sub/page.html",
        url_map={"zz": "foo.html#zz"},
        source="This [zz][].",
        output='<p>This <a class="autorefs autorefs-internal" href="../../foo.html#zz">zz</a>.</p>',
    )


def test_multiline_links() -> None:
    """Check that links with multiline text are recognized."""
    run_references_test(
        url_map={"foo-bar": "foo.html#bar"},
        source="This [Foo\nbar][foo-bar].",
        output='<p>This <a class="autorefs autorefs-internal" href="foo.html#bar">Foo\nbar</a>.</p>',
    )


def test_no_reference_with_space() -> None:
    """Check that references with spaces are not fixed."""
    run_references_test(
        url_map={"Foo bar": "foo.html#Foo bar"},
        source="This [Foo bar][].",
        output="<p>This [Foo bar][].</p>",
    )


def test_no_reference_inside_markdown() -> None:
    """Check that references inside code are not fixed."""
    run_references_test(
        url_map={"Foo": "foo.html#Foo"},
        source="This `[Foo][]`.",
        output="<p>This <code>[Foo][]</code>.</p>",
    )


def test_missing_reference() -> None:
    """Check that implicit references are correctly seen as unmapped."""
    run_references_test(
        url_map={"NotFoo": "foo.html#NotFoo"},
        source="[Foo][]",
        output="<p>[Foo][]</p>",
        unmapped=["Foo"],
    )


def test_missing_reference_with_markdown_text() -> None:
    """Check unmapped explicit references."""
    run_references_test(
        url_map={"NotFoo": "foo.html#NotFoo"},
        source="[`Foo`][Foo]",
        output="<p>[<code>Foo</code>][Foo]</p>",
        unmapped=["Foo"],
    )


def test_missing_reference_with_markdown_id() -> None:
    """Check unmapped explicit references with Markdown in the identifier."""
    run_references_test(
        url_map={"Foo": "foo.html#Foo", "NotFoo": "foo.html#NotFoo"},
        source="[Foo][*NotFoo*]",
        output="<p>[Foo][*NotFoo*]</p>",
        unmapped=["*NotFoo*"],
    )


def test_missing_reference_with_markdown_implicit() -> None:
    """Check that implicit references are not fixed when the identifier is not the exact one."""
    run_references_test(
        url_map={"Foo-bar": "foo.html#Foo-bar"},
        source="[*Foo-bar*][] and [`Foo`-bar][]",
        output="<p>[<em>Foo-bar</em>][*Foo-bar*] and [<code>Foo</code>-bar][]</p>",
        unmapped=["*Foo-bar*"],
    )


def test_ignore_reference_with_special_char() -> None:
    """Check that references are not considered if there is a space character inside."""
    run_references_test(
        url_map={"a b": "foo.html#Foo"},
        source="This [*a b*][].",
        output="<p>This [<em>a b</em>][].</p>",
    )


def test_custom_required_reference() -> None:
    """Check that external HTML-based references are expanded or reported missing."""
    url_map = {"ok": "ok.html#ok"}
    source = "<span data-autorefs-identifier=bar>foo</span> <span data-autorefs-identifier=ok>ok</span>"
    output, unmapped = fix_refs(source, url_map.__getitem__)
    assert output == '[foo][bar] <a class="autorefs autorefs-internal" href="ok.html#ok">ok</a>'
    assert unmapped == ["bar"]


def test_custom_optional_reference() -> None:
    """Check that optional HTML-based references are expanded and never reported missing."""
    url_map = {"ok": "ok.html#ok"}
    source = '<span data-autorefs-optional="bar">foo</span> <span data-autorefs-optional=ok>ok</span>'
    output, unmapped = fix_refs(source, url_map.__getitem__)
    assert output == 'foo <a class="autorefs autorefs-internal" href="ok.html#ok">ok</a>'
    assert unmapped == []


def test_custom_optional_hover_reference() -> None:
    """Check that optional-hover HTML-based references are expanded and never reported missing."""
    url_map = {"ok": "ok.html#ok"}
    source = '<span data-autorefs-optional-hover="bar">foo</span> <span data-autorefs-optional-hover=ok>ok</span>'
    output, unmapped = fix_refs(source, url_map.__getitem__)
    assert (
        output
        == '<span title="bar">foo</span> <a class="autorefs autorefs-internal" title="ok" href="ok.html#ok">ok</a>'
    )
    assert unmapped == []


def test_external_references() -> None:
    """Check that external references are marked as such."""
    url_map = {"example": "https://example.com"}
    source = '<span data-autorefs-optional="example">example</span>'
    output, unmapped = fix_refs(source, url_map.__getitem__)
    assert output == '<a class="autorefs autorefs-external" href="https://example.com">example</a>'
    assert unmapped == []


<<<<<<< HEAD
def test_register_markdown_anchors() -> None:
    """Check that Markdown anchors are registered when enabled."""
    plugin = AutorefsPlugin()
    md = markdown.Markdown(extensions=["attr_list", "toc", AutorefsExtension(plugin)])
    plugin.current_page = "page"
    md.convert(
        dedent(
            """
            [](){#foo}
            ## Heading foo

            Paragraph 1.

            [](){#bar}
            Paragraph 2.

            [](){#alias1}
            [](){#alias2}
            ## Heading bar

            [](){#alias3}
            Text.
            [](){#alias4}
            ## Heading baz

            [](){#alias5}
            [](){#alias6}
            Decoy.
            ## Heading more1

            [](){#alias7}
            [decoy](){#alias8}
            [](){#alias9}
            ## Heading more2 {#heading-custom2}

            [](){#alias10}
            """,
        ),
    )
    assert plugin._url_map == {
        "foo": "page#heading-foo",
        "bar": "page#bar",
        "alias1": "page#heading-bar",
        "alias2": "page#heading-bar",
        "alias3": "page#alias3",
        "alias4": "page#heading-baz",
        "alias5": "page#alias5",
        "alias6": "page#alias6",
        "alias7": "page#alias7",
        "alias8": "page#alias8",
        "alias9": "page#heading-custom2",
        "alias10": "page#alias10",
    }


def test_register_markdown_anchors_with_admonition() -> None:
    """Check that Markdown anchors are registered inside a nested admonition element."""
    plugin = AutorefsPlugin()
    md = markdown.Markdown(extensions=["attr_list", "toc", "admonition", AutorefsExtension(plugin)])
    plugin.current_page = "page"
    md.convert(
        dedent(
            """
            [](){#alias1}
            !!! note
                ## Heading foo

                [](){#alias2}
                ## Heading bar

                [](){#alias3}
            ## Heading baz
            """,
        ),
    )
    assert plugin._url_map == {
        "alias1": "page#alias1",
        "alias2": "page#heading-bar",
        "alias3": "page#alias3",
    }
=======
def test_keep_data_attributes() -> None:
    """Keep HTML data attributes from autorefs spans."""
    url_map = {"example": "https://e.com"}
    source = '<span data-autorefs-optional="example" class="hi ho" data-foo data-bar="0">e</span>'
    output, _ = fix_refs(source, url_map.__getitem__)
    assert output == '<a class="autorefs autorefs-external hi ho" href="https://e.com" data-foo data-bar="0">e</a>'
>>>>>>> 0c1781d7
<|MERGE_RESOLUTION|>--- conflicted
+++ resolved
@@ -251,7 +251,6 @@
     assert unmapped == []
 
 
-<<<<<<< HEAD
 def test_register_markdown_anchors() -> None:
     """Check that Markdown anchors are registered when enabled."""
     plugin = AutorefsPlugin()
@@ -332,11 +331,11 @@
         "alias2": "page#heading-bar",
         "alias3": "page#alias3",
     }
-=======
+
+
 def test_keep_data_attributes() -> None:
     """Keep HTML data attributes from autorefs spans."""
     url_map = {"example": "https://e.com"}
     source = '<span data-autorefs-optional="example" class="hi ho" data-foo data-bar="0">e</span>'
     output, _ = fix_refs(source, url_map.__getitem__)
-    assert output == '<a class="autorefs autorefs-external hi ho" href="https://e.com" data-foo data-bar="0">e</a>'
->>>>>>> 0c1781d7
+    assert output == '<a class="autorefs autorefs-external hi ho" href="https://e.com" data-foo data-bar="0">e</a>'