"""Cross-references module."""

from __future__ import annotations

import logging
import re
from html import escape, unescape
<<<<<<< HEAD
from typing import TYPE_CHECKING, Any, Callable, ClassVar, Match, Tuple
from urllib.parse import urlsplit
from xml.etree.ElementTree import Element

from markdown.core import Markdown
from markdown.extensions import Extension
from markdown.inlinepatterns import REFERENCE_RE, ReferenceInlineProcessor
from markdown.treeprocessors import Treeprocessor
from markdown.util import INLINE_PLACEHOLDER_RE
=======
from typing import TYPE_CHECKING, Any, Callable, Match
from urllib.parse import urlsplit
from xml.etree.ElementTree import Element

import markupsafe
from markdown.extensions import Extension
from markdown.inlinepatterns import REFERENCE_RE, ReferenceInlineProcessor
from markdown.util import HTML_PLACEHOLDER_RE, INLINE_PLACEHOLDER_RE
>>>>>>> e7f22289

if TYPE_CHECKING:
    from markdown import Markdown

    from mkdocs_autorefs.plugin import AutorefsPlugin

try:
    from mkdocs.plugins import get_plugin_logger

    log = get_plugin_logger(__name__)
except ImportError:
    # TODO: remove once support for MkDocs <1.5 is dropped
    log = logging.getLogger(f"mkdocs.plugins.{__name__}")  # type: ignore[assignment]

AUTO_REF_RE = re.compile(
    r"<span data-(?P<kind>autorefs-identifier|autorefs-optional|autorefs-optional-hover)="
    r'("?)(?P<identifier>[^"<>]*)\2>(?P<title>.*?)</span>',
    flags=re.DOTALL,
)
"""A regular expression to match mkdocs-autorefs' special reference markers
in the [`on_post_page` hook][mkdocs_autorefs.plugin.AutorefsPlugin.on_post_page].
"""


class AutoRefInlineProcessor(ReferenceInlineProcessor):
    """A Markdown extension."""

    def __init__(self, *args: Any, **kwargs: Any) -> None:  # noqa: D107
        super().__init__(REFERENCE_RE, *args, **kwargs)

    # Code based on
    # https://github.com/Python-Markdown/markdown/blob/8e7528fa5c98bf4652deb13206d6e6241d61630b/markdown/inlinepatterns.py#L780

    def handleMatch(self, m: Match[str], data: str) -> tuple[Element | None, int | None, int | None]:  # type: ignore[override]  # noqa: N802
        """Handle an element that matched.

        Arguments:
            m: The match object.
            data: The matched data.

        Returns:
            A new element or a tuple.
        """
        text, index, handled = self.getText(data, m.end(0))
        if not handled:
            return None, None, None

        identifier, end, handled = self.evalId(data, index, text)
        if not handled or identifier is None:
            return None, None, None

        if re.search(r"[/ \x00-\x1f]", identifier):
            # Do nothing if the matched reference contains:
            # - a space, slash or control character (considered unintended);
            # - specifically \x01 is used by Python-Markdown HTML stash when there's inline formatting,
            #   but references with Markdown formatting are not possible anyway.
            return None, m.start(0), end

        return self._make_tag(identifier, text), m.start(0), end

    def evalId(self, data: str, index: int, text: str) -> tuple[str | None, int, bool]:  # noqa: N802 (parent's casing)
        """Evaluate the id portion of `[ref][id]`.

        If `[ref][]` use `[ref]`.

        Arguments:
            data: The data to evaluate.
            index: The starting position.
            text: The text to use when no identifier.

        Returns:
            A tuple containing the identifier, its end position, and whether it matched.
        """
        m = self.RE_LINK.match(data, pos=index)
        if not m:
            return None, index, False

        identifier = m.group(1)
        if not identifier:
            identifier = text
            # Allow the entire content to be one placeholder, with the intent of catching things like [`Foo`][].
            # It doesn't catch [*Foo*][] though, just due to the priority order.
            # https://github.com/Python-Markdown/markdown/blob/1858c1b601ead62ed49646ae0d99298f41b1a271/markdown/inlinepatterns.py#L78
            if match := INLINE_PLACEHOLDER_RE.fullmatch(identifier):
                stashed_nodes: dict[str, Element | str] = self.md.treeprocessors["inline"].stashed_nodes  # type: ignore[attr-defined]
                el = stashed_nodes.get(match[1])
                if isinstance(el, Element) and el.tag == "code":
                    identifier = "".join(el.itertext())
                    # Special case: allow pymdownx.inlinehilite raw <code> snippets but strip them back to unhighlighted.
                    if match := HTML_PLACEHOLDER_RE.fullmatch(identifier):
                        stash_index = int(match.group(1))
                        html = self.md.htmlStash.rawHtmlBlocks[stash_index]
                        identifier = markupsafe.Markup(html).striptags()
                        self.md.htmlStash.rawHtmlBlocks[stash_index] = escape(identifier)

        end = m.end(0)
        return identifier, end, True

    def _make_tag(self, identifier: str, text: str) -> Element:
        """Create a tag that can be matched by `AUTO_REF_RE`.

        Arguments:
            identifier: The identifier to use in the HTML property.
            text: The text to use in the HTML tag.

        Returns:
            A new element.
        """
        el = Element("span")
        el.set("data-autorefs-identifier", identifier)
        el.text = text
        return el


def relative_url(url_a: str, url_b: str) -> str:
    """Compute the relative path from URL A to URL B.

    Arguments:
        url_a: URL A.
        url_b: URL B.

    Returns:
        The relative URL to go from A to B.
    """
    parts_a = url_a.split("/")
    url_b, anchor = url_b.split("#", 1)
    parts_b = url_b.split("/")

    # remove common left parts
    while parts_a and parts_b and parts_a[0] == parts_b[0]:
        parts_a.pop(0)
        parts_b.pop(0)

    # go up as many times as remaining a parts' depth
    levels = len(parts_a) - 1
    parts_relative = [".."] * levels + parts_b
    relative = "/".join(parts_relative)
    return f"{relative}#{anchor}"


def fix_ref(url_mapper: Callable[[str], str], unmapped: list[str]) -> Callable:
    """Return a `repl` function for [`re.sub`](https://docs.python.org/3/library/re.html#re.sub).

    In our context, we match Markdown references and replace them with HTML links.

    When the matched reference's identifier was not mapped to an URL, we append the identifier to the outer
    `unmapped` list. It generally means the user is trying to cross-reference an object that was not collected
    and rendered, making it impossible to link to it. We catch this exception in the caller to issue a warning.

    Arguments:
        url_mapper: A callable that gets an object's site URL by its identifier,
            such as [mkdocs_autorefs.plugin.AutorefsPlugin.get_item_url][].
        unmapped: A list to store unmapped identifiers.

    Returns:
        The actual function accepting a [`Match` object](https://docs.python.org/3/library/re.html#match-objects)
        and returning the replacement strings.
    """

    def inner(match: Match) -> str:
        identifier = match["identifier"]
        title = match["title"]
        kind = match["kind"]

        try:
            url = url_mapper(unescape(identifier))
        except KeyError:
            if kind == "autorefs-optional":
                return title
            if kind == "autorefs-optional-hover":
                return f'<span title="{identifier}">{title}</span>'
            unmapped.append(identifier)
            if title == identifier:
                return f"[{identifier}][]"
            return f"[{title}][{identifier}]"

        parsed = urlsplit(url)
        external = parsed.scheme or parsed.netloc
        classes = ["autorefs", "autorefs-external" if external else "autorefs-internal"]
        class_attr = " ".join(classes)
        if kind == "autorefs-optional-hover":
            return f'<a class="{class_attr}" title="{identifier}" href="{escape(url)}">{title}</a>'
        return f'<a class="{class_attr}" href="{escape(url)}">{title}</a>'

    return inner


def fix_refs(html: str, url_mapper: Callable[[str], str]) -> tuple[str, list[str]]:
    """Fix all references in the given HTML text.

    Arguments:
        html: The text to fix.
        url_mapper: A callable that gets an object's site URL by its identifier,
            such as [mkdocs_autorefs.plugin.AutorefsPlugin.get_item_url][].

    Returns:
        The fixed HTML.
    """
    unmapped: list[str] = []
    html = AUTO_REF_RE.sub(fix_ref(url_mapper, unmapped), html)
    return html, unmapped


class AnchorScannerTreeProcessor(Treeprocessor):
    """Tree processor to scan and register HTML anchors."""

    _htags: ClassVar[set[str]] = {"h1", "h2", "h3", "h4", "h5", "h6"}

    def __init__(self, plugin: AutorefsPlugin, md: Markdown | None = None) -> None:
        """Initialize the tree processor.

        Parameters:
            plugin: A reference to the autorefs plugin, to use its `register_anchor` method.
        """
        super().__init__(md)
        self.plugin = plugin

    def run(self, root: Element) -> None:  # noqa: D102
        if self.plugin.current_page is not None:
            pending_anchors = _PendingAnchors(self.plugin, self.plugin.current_page)
            self._scan_anchors(root, pending_anchors)
            pending_anchors.flush()

    def _scan_anchors(self, parent: Element, pending_anchors: _PendingAnchors) -> None:
        for el in parent:
            if el.tag == "a":
                # We found an anchor. Record its id if it has one.
                if anchor_id := el.get("id"):
                    pending_anchors.append(anchor_id)
                # If the element has text or a link, it's not an alias.
                # Non-whitespace text after the element interrupts the chain, aliases can't apply.
                if el.text or el.get("href") or (el.tail and el.tail.strip()):
                    pending_anchors.flush()

            elif el.tag == "p":
                # A `p` tag is a no-op for our purposes, just recurse into it in the context
                # of the current collection of anchors.
                self._scan_anchors(el, pending_anchors)
                # Non-whitespace text after the element interrupts the chain, aliases can't apply.
                if el.tail and el.tail.strip():
                    pending_anchors.flush()

            elif el.tag in self._htags:
                # If the element is a heading, that turns the pending anchors into aliases.
                pending_anchors.flush(el.get("id"))

            else:
                # But if it's some other interruption, flush anchors anyway as non-aliases.
                pending_anchors.flush()
                # Recurse into sub-elements, in a *separate* context.
                self.run(el)


class _PendingAnchors:
    """A collection of HTML anchors that may or may not become aliased to an upcoming heading."""

    def __init__(self, plugin: AutorefsPlugin, current_page: str):
        self.plugin = plugin
        self.current_page = current_page
        self.anchors: list[str] = []

    def append(self, anchor: str) -> None:
        self.anchors.append(anchor)

    def flush(self, alias_to: str | None = None) -> None:
        for anchor in self.anchors:
            self.plugin.register_anchor(self.current_page, anchor, alias_to)
        self.anchors.clear()


class AutorefsExtension(Extension):
    """Extension that inserts auto-references in Markdown."""

    def __init__(
        self,
        plugin: AutorefsPlugin | None = None,
        **kwargs: Any,
    ) -> None:
        """Initialize the Markdown extension.

        Parameters:
            plugin: An optional reference to the autorefs plugin (to pass it to the anchor scanner tree processor).
            **kwargs: Keyword arguments passed to the [base constructor][markdown.extensions.Extension].
        """
        super().__init__(**kwargs)
        self.plugin = plugin

    def extendMarkdown(self, md: Markdown) -> None:  # noqa: N802 (casing: parent method's name)
        """Register the extension.

        Add an instance of our [`AutoRefInlineProcessor`][mkdocs_autorefs.references.AutoRefInlineProcessor] to the Markdown parser.
        Also optionally add an instance of our [`AnchorScannerTreeProcessor`][mkdocs_autorefs.references.AnchorScannerTreeProcessor]
        to the Markdown parser if a reference to the autorefs plugin was passed to this extension.

        Arguments:
            md: A `markdown.Markdown` instance.
        """
        md.inlinePatterns.register(
            AutoRefInlineProcessor(md),
            "mkdocs-autorefs",
            priority=168,  # Right after markdown.inlinepatterns.ReferenceInlineProcessor
        )
        if self.plugin is not None and self.plugin.scan_toc and "attr_list" in md.treeprocessors:
            log.debug("Enabling Markdown anchors feature")
            md.treeprocessors.register(
                AnchorScannerTreeProcessor(self.plugin, md),
                "mkdocs-autorefs-anchors-scanner",
                priority=0,
            )<|MERGE_RESOLUTION|>--- conflicted
+++ resolved
@@ -5,26 +5,16 @@
 import logging
 import re
 from html import escape, unescape
-<<<<<<< HEAD
-from typing import TYPE_CHECKING, Any, Callable, ClassVar, Match, Tuple
+from typing import TYPE_CHECKING, Any, Callable, ClassVar, Match
 from urllib.parse import urlsplit
 from xml.etree.ElementTree import Element
 
+import markupsafe
 from markdown.core import Markdown
 from markdown.extensions import Extension
 from markdown.inlinepatterns import REFERENCE_RE, ReferenceInlineProcessor
 from markdown.treeprocessors import Treeprocessor
-from markdown.util import INLINE_PLACEHOLDER_RE
-=======
-from typing import TYPE_CHECKING, Any, Callable, Match
-from urllib.parse import urlsplit
-from xml.etree.ElementTree import Element
-
-import markupsafe
-from markdown.extensions import Extension
-from markdown.inlinepatterns import REFERENCE_RE, ReferenceInlineProcessor
 from markdown.util import HTML_PLACEHOLDER_RE, INLINE_PLACEHOLDER_RE
->>>>>>> e7f22289
 
 if TYPE_CHECKING:
     from markdown import Markdown
