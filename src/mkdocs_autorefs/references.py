"""Cross-references module."""

from __future__ import annotations

import logging
import re
import warnings
<<<<<<< HEAD
from abc import ABC, abstractmethod
from dataclasses import dataclass
=======
from functools import lru_cache
>>>>>>> b36a0d1c
from html import escape, unescape
from html.parser import HTMLParser
from typing import TYPE_CHECKING, Any, Callable, ClassVar, Match
from urllib.parse import urlsplit
from xml.etree.ElementTree import Element

import markupsafe
from markdown.core import Markdown
from markdown.extensions import Extension
from markdown.inlinepatterns import REFERENCE_RE, ReferenceInlineProcessor
from markdown.treeprocessors import Treeprocessor
from markdown.util import HTML_PLACEHOLDER_RE, INLINE_PLACEHOLDER_RE

if TYPE_CHECKING:
    from pathlib import Path

    from markdown import Markdown

    from mkdocs_autorefs.plugin import AutorefsPlugin

try:
    from mkdocs.plugins import get_plugin_logger

    log = get_plugin_logger(__name__)
except ImportError:
    # TODO: remove once support for MkDocs <1.5 is dropped
    log = logging.getLogger(f"mkdocs.plugins.{__name__}")  # type: ignore[assignment]


# YORE: Bump 2: Remove block.
def __getattr__(name: str) -> Any:
    if name == "AutoRefInlineProcessor":
        warnings.warn("AutoRefInlineProcessor was renamed AutorefsInlineProcessor", DeprecationWarning, stacklevel=2)
        return AutorefsInlineProcessor
    raise AttributeError(f"module 'mkdocs_autorefs.references' has no attribute {name}")


_ATTR_VALUE = r'"[^"<>]+"|[^"<> ]+'  # Possibly with double quotes around

# YORE: Bump 2: Remove block.
AUTO_REF_RE = re.compile(
    rf"<span data-(?P<kind>autorefs-(?:identifier|optional|optional-hover))=(?P<identifier>{_ATTR_VALUE})"
    rf"(?: class=(?P<class>{_ATTR_VALUE}))?(?P<attrs> [^<>]+)?>(?P<title>.*?)</span>",
    flags=re.DOTALL,
)
"""Deprecated. Use [`AUTOREF_RE`][mkdocs_autorefs.references.AUTOREF_RE] instead."""

AUTOREF_RE = re.compile(r"<autoref (?P<attrs>.*?)>(?P<title>.*?)</autoref>", flags=re.DOTALL)
"""The autoref HTML tag regular expression.

A regular expression to match mkdocs-autorefs' special reference markers
in the [`on_post_page` hook][mkdocs_autorefs.plugin.AutorefsPlugin.on_post_page].
"""


class AutorefsHookInterface(ABC):
    """An interface for hooking into how AutoRef handles inline references."""

    @dataclass
    class Context:
        """The context around an auto-reference."""

        domain: str
        role: str
        origin: str
        filepath: str | Path
        lineno: int

        def as_dict(self) -> dict[str, str]:
            """Convert the context to a dictionary of HTML attributes."""
            return {
                "domain": self.domain,
                "role": self.role,
                "origin": self.origin,
                "filepath": str(self.filepath),
                "lineno": str(self.lineno),
            }

    @abstractmethod
    def expand_identifier(self, identifier: str) -> str:
        """Expand an identifier in a given context.

        Parameters:
            identifier: The identifier to expand.

        Returns:
            The expanded identifier.
        """
        raise NotImplementedError

    @abstractmethod
    def get_context(self) -> AutorefsHookInterface.Context:
        """Get the current context.

        Returns:
            The current context.
        """
        raise NotImplementedError


class AutorefsInlineProcessor(ReferenceInlineProcessor):
    """A Markdown extension to handle inline references."""

    name: str = "mkdocs-autorefs"
    hook: AutorefsHookInterface | None = None

    def __init__(self, *args: Any, **kwargs: Any) -> None:  # noqa: D107
        super().__init__(REFERENCE_RE, *args, **kwargs)

    # Code based on
    # https://github.com/Python-Markdown/markdown/blob/8e7528fa5c98bf4652deb13206d6e6241d61630b/markdown/inlinepatterns.py#L780

    def handleMatch(self, m: Match[str], data: str) -> tuple[Element | None, int | None, int | None]:  # type: ignore[override]  # noqa: N802
        """Handle an element that matched.

        Arguments:
            m: The match object.
            data: The matched data.

        Returns:
            A new element or a tuple.
        """
        text, index, handled = self.getText(data, m.end(0))
        if not handled:
            return None, None, None

        identifier, end, handled = self.evalId(data, index, text)
        if not handled or identifier is None:
            return None, None, None

        if re.search(r"[\x00-\x1f]", identifier):
            # Do nothing if the matched reference contains control characters (from 0 to 31 included).
            # Specifically `\x01` is used by Python-Markdown HTML stash when there's inline formatting,
            # but references with Markdown formatting are not possible anyway.
            return None, m.start(0), end

        return self._make_tag(identifier, text), m.start(0), end

    def evalId(self, data: str, index: int, text: str) -> tuple[str | None, int, bool]:  # noqa: N802 (parent's casing)
        """Evaluate the id portion of `[ref][id]`.

        If `[ref][]` use `[ref]`.

        Arguments:
            data: The data to evaluate.
            index: The starting position.
            text: The text to use when no identifier.

        Returns:
            A tuple containing the identifier, its end position, and whether it matched.
        """
        m = self.RE_LINK.match(data, pos=index)
        if not m:
            return None, index, False

        identifier = m.group(1)
        if not identifier:
            identifier = text
            # Allow the entire content to be one placeholder, with the intent of catching things like [`Foo`][].
            # It doesn't catch [*Foo*][] though, just due to the priority order.
            # https://github.com/Python-Markdown/markdown/blob/1858c1b601ead62ed49646ae0d99298f41b1a271/markdown/inlinepatterns.py#L78
            if match := INLINE_PLACEHOLDER_RE.fullmatch(identifier):
                stashed_nodes: dict[str, Element | str] = self.md.treeprocessors["inline"].stashed_nodes  # type: ignore[attr-defined]
                el = stashed_nodes.get(match[1])
                if isinstance(el, Element) and el.tag == "code":
                    identifier = "".join(el.itertext())
                    # Special case: allow pymdownx.inlinehilite raw <code> snippets but strip them back to unhighlighted.
                    if match := HTML_PLACEHOLDER_RE.fullmatch(identifier):
                        stash_index = int(match.group(1))
                        html = self.md.htmlStash.rawHtmlBlocks[stash_index]
                        identifier = markupsafe.Markup(html).striptags()
                        self.md.htmlStash.rawHtmlBlocks[stash_index] = escape(identifier)

        end = m.end(0)
        return identifier, end, True

    def _make_tag(self, identifier: str, text: str) -> Element:
        """Create a tag that can be matched by `AUTO_REF_RE`.

        Arguments:
            identifier: The identifier to use in the HTML property.
            text: The text to use in the HTML tag.

        Returns:
            A new element.
        """
        el = Element("autoref")
        if self.hook:
            identifier = self.hook.expand_identifier(identifier)
            el.attrib.update(self.hook.get_context().as_dict())
        el.set("identifier", identifier)
        el.text = text
        return el


def relative_url(url_a: str, url_b: str) -> str:
    """Compute the relative path from URL A to URL B.

    Arguments:
        url_a: URL A.
        url_b: URL B.

    Returns:
        The relative URL to go from A to B.
    """
    parts_a = url_a.split("/")
    url_b, anchor = url_b.split("#", 1)
    parts_b = url_b.split("/")

    # remove common left parts
    while parts_a and parts_b and parts_a[0] == parts_b[0]:
        parts_a.pop(0)
        parts_b.pop(0)

    # go up as many times as remaining a parts' depth
    levels = len(parts_a) - 1
    parts_relative = [".."] * levels + parts_b
    relative = "/".join(parts_relative)
    return f"{relative}#{anchor}"


# YORE: Bump 2: Remove block.
def _legacy_fix_ref(url_mapper: Callable[[str], str], unmapped: list[str]) -> Callable:
    """Return a `repl` function for [`re.sub`](https://docs.python.org/3/library/re.html#re.sub).

    In our context, we match Markdown references and replace them with HTML links.

    When the matched reference's identifier was not mapped to an URL, we append the identifier to the outer
    `unmapped` list. It generally means the user is trying to cross-reference an object that was not collected
    and rendered, making it impossible to link to it. We catch this exception in the caller to issue a warning.

    Arguments:
        url_mapper: A callable that gets an object's site URL by its identifier,
            such as [mkdocs_autorefs.plugin.AutorefsPlugin.get_item_url][].
        unmapped: A list to store unmapped identifiers.

    Returns:
        The actual function accepting a [`Match` object](https://docs.python.org/3/library/re.html#match-objects)
        and returning the replacement strings.
    """

    def inner(match: Match) -> str:
        identifier = match["identifier"].strip('"')
        title = match["title"]
        kind = match["kind"]
        attrs = match["attrs"] or ""
        classes = (match["class"] or "").strip('"').split()

        try:
            url = url_mapper(unescape(identifier))
        except KeyError:
            if kind == "autorefs-optional":
                return title
            if kind == "autorefs-optional-hover":
                return f'<span title="{identifier}">{title}</span>'
            unmapped.append(identifier)
            if title == identifier:
                return f"[{identifier}][]"
            return f"[{title}][{identifier}]"

        warnings.warn(
            "autorefs `span` elements are deprecated in favor of `autoref` elements: "
            f'`<span data-autorefs-identifier="{identifier}">...</span>` becomes `<autoref identifer="{identifier}">...</autoref>`',
            DeprecationWarning,
            stacklevel=1,
        )
        parsed = urlsplit(url)
        external = parsed.scheme or parsed.netloc
        classes = ["autorefs", "autorefs-external" if external else "autorefs-internal", *classes]
        class_attr = " ".join(classes)
        if kind == "autorefs-optional-hover":
            return f'<a class="{class_attr}" title="{identifier}" href="{escape(url)}"{attrs}>{title}</a>'
        return f'<a class="{class_attr}" href="{escape(url)}"{attrs}>{title}</a>'

    return inner


class _AutorefsAttrs(dict):
    _handled_attrs: ClassVar[set[str]] = {"identifier", "optional", "hover", "class"}

    @property
    def remaining(self) -> str:
        return " ".join(k if v is None else f'{k}="{v}"' for k, v in self.items() if k not in self._handled_attrs)


class _HTMLAttrsParser(HTMLParser):
    def __init__(self):
        super().__init__()
        self.attrs = {}

    def parse(self, html: str) -> _AutorefsAttrs:
        self.attrs.clear()
        self.feed(html)
        return _AutorefsAttrs(self.attrs)

    def handle_starttag(self, tag: str, attrs: list[tuple[str, str | None]]) -> None:  # noqa: ARG002
        self.attrs.update(attrs)


_html_attrs_parser = _HTMLAttrsParser()


def fix_ref(url_mapper: Callable[[str], str], unmapped: list[str]) -> Callable:
    """Return a `repl` function for [`re.sub`](https://docs.python.org/3/library/re.html#re.sub).

    In our context, we match Markdown references and replace them with HTML links.

    When the matched reference's identifier was not mapped to an URL, we append the identifier to the outer
    `unmapped` list. It generally means the user is trying to cross-reference an object that was not collected
    and rendered, making it impossible to link to it. We catch this exception in the caller to issue a warning.

    Arguments:
        url_mapper: A callable that gets an object's site URL by its identifier,
            such as [mkdocs_autorefs.plugin.AutorefsPlugin.get_item_url][].
        unmapped: A list to store unmapped identifiers.

    Returns:
        The actual function accepting a [`Match` object](https://docs.python.org/3/library/re.html#match-objects)
        and returning the replacement strings.
    """

    def inner(match: Match) -> str:
        title = match["title"]
        attrs = _html_attrs_parser.parse(f"<a {match['attrs']}>")
        identifier: str = attrs["identifier"]
        optional = "optional" in attrs
        hover = "hover" in attrs

        try:
            url = url_mapper(unescape(identifier))
        except KeyError:
            if optional:
                if hover:
                    return f'<span title="{identifier}">{title}</span>'
                return title
            unmapped.append(identifier)
            if title == identifier:
                return f"[{identifier}][]"
            return f"[{title}][{identifier}]"

        parsed = urlsplit(url)
        external = parsed.scheme or parsed.netloc
        classes = (attrs.get("class") or "").strip().split()
        classes = ["autorefs", "autorefs-external" if external else "autorefs-internal", *classes]
        class_attr = " ".join(classes)
        if remaining := attrs.remaining:
            remaining = f" {remaining}"
        if optional and hover:
            return f'<a class="{class_attr}" title="{identifier}" href="{escape(url)}"{remaining}>{title}</a>'
        return f'<a class="{class_attr}" href="{escape(url)}"{remaining}>{title}</a>'

    return inner


# YORE: Bump 2: Replace `, *, _legacy_refs: bool = True` with `` within line.
def fix_refs(html: str, url_mapper: Callable[[str], str], *, _legacy_refs: bool = True) -> tuple[str, list[str]]:
    """Fix all references in the given HTML text.

    Arguments:
        html: The text to fix.
        url_mapper: A callable that gets an object's site URL by its identifier,
            such as [mkdocs_autorefs.plugin.AutorefsPlugin.get_item_url][].

    Returns:
        The fixed HTML.
    """
    unmapped: list[str] = []
    html = AUTOREF_RE.sub(fix_ref(url_mapper, unmapped), html)

    # YORE: Bump 2: Remove block.
    if _legacy_refs:
        html = AUTO_REF_RE.sub(_legacy_fix_ref(url_mapper, unmapped), html)

    return html, unmapped


class AnchorScannerTreeProcessor(Treeprocessor):
    """Tree processor to scan and register HTML anchors."""

    name: str = "mkdocs-autorefs-anchors-scanner"
    _htags: ClassVar[set[str]] = {"h1", "h2", "h3", "h4", "h5", "h6"}

    def __init__(self, plugin: AutorefsPlugin, md: Markdown | None = None) -> None:
        """Initialize the tree processor.

        Parameters:
            plugin: A reference to the autorefs plugin, to use its `register_anchor` method.
        """
        super().__init__(md)
        self.plugin = plugin

    def run(self, root: Element) -> None:  # noqa: D102
        if self.plugin.current_page is not None:
            pending_anchors = _PendingAnchors(self.plugin, self.plugin.current_page)
            self._scan_anchors(root, pending_anchors)
            pending_anchors.flush()

    def _scan_anchors(self, parent: Element, pending_anchors: _PendingAnchors) -> None:
        for el in parent:
            if el.tag == "a":
                # We found an anchor. Record its id if it has one.
                if anchor_id := el.get("id"):
                    pending_anchors.append(anchor_id)
                # If the element has text or a link, it's not an alias.
                # Non-whitespace text after the element interrupts the chain, aliases can't apply.
                if el.text or el.get("href") or (el.tail and el.tail.strip()):
                    pending_anchors.flush()

            elif el.tag == "p":
                # A `p` tag is a no-op for our purposes, just recurse into it in the context
                # of the current collection of anchors.
                self._scan_anchors(el, pending_anchors)
                # Non-whitespace text after the element interrupts the chain, aliases can't apply.
                if el.tail and el.tail.strip():
                    pending_anchors.flush()

            elif el.tag in self._htags:
                # If the element is a heading, that turns the pending anchors into aliases.
                pending_anchors.flush(el.get("id"))

            else:
                # But if it's some other interruption, flush anchors anyway as non-aliases.
                pending_anchors.flush()
                # Recurse into sub-elements, in a *separate* context.
                self.run(el)


class _PendingAnchors:
    """A collection of HTML anchors that may or may not become aliased to an upcoming heading."""

    def __init__(self, plugin: AutorefsPlugin, current_page: str):
        self.plugin = plugin
        self.current_page = current_page
        self.anchors: list[str] = []

    def append(self, anchor: str) -> None:
        self.anchors.append(anchor)

    def flush(self, alias_to: str | None = None) -> None:
        for anchor in self.anchors:
            self.plugin.register_anchor(self.current_page, anchor, alias_to)
        self.anchors.clear()


@lru_cache
def _log_enabling_markdown_anchors() -> None:
    log.debug("Enabling Markdown anchors feature")


class AutorefsExtension(Extension):
    """Markdown extension that transforms unresolved references into auto-references.

    Auto-references are then resolved later by the MkDocs plugin.

    This extension also scans Markdown anchors (`[](){#some-id}`)
    to register them with the MkDocs plugin.
    """

    def __init__(
        self,
        plugin: AutorefsPlugin | None = None,
        **kwargs: Any,
    ) -> None:
        """Initialize the Markdown extension.

        Parameters:
            plugin: An optional reference to the autorefs plugin (to pass it to the anchor scanner tree processor).
            **kwargs: Keyword arguments passed to the [base constructor][markdown.extensions.Extension].
        """
        super().__init__(**kwargs)
        self.plugin = plugin

    def extendMarkdown(self, md: Markdown) -> None:  # noqa: N802 (casing: parent method's name)
        """Register the extension.

        Add an instance of our [`AutorefsInlineProcessor`][mkdocs_autorefs.references.AutorefsInlineProcessor] to the Markdown parser.
        Also optionally add an instance of our [`AnchorScannerTreeProcessor`][mkdocs_autorefs.references.AnchorScannerTreeProcessor]
        to the Markdown parser if a reference to the autorefs plugin was passed to this extension.

        Arguments:
            md: A `markdown.Markdown` instance.
        """
        md.inlinePatterns.register(
            AutorefsInlineProcessor(md),
            AutorefsInlineProcessor.name,
            priority=168,  # Right after markdown.inlinepatterns.ReferenceInlineProcessor
        )
        if self.plugin is not None and self.plugin.scan_toc and "attr_list" in md.treeprocessors:
            _log_enabling_markdown_anchors()
            md.treeprocessors.register(
                AnchorScannerTreeProcessor(self.plugin, md),
                AnchorScannerTreeProcessor.name,
                priority=0,
            )<|MERGE_RESOLUTION|>--- conflicted
+++ resolved
@@ -5,12 +5,9 @@
 import logging
 import re
 import warnings
-<<<<<<< HEAD
 from abc import ABC, abstractmethod
 from dataclasses import dataclass
-=======
 from functools import lru_cache
->>>>>>> b36a0d1c
 from html import escape, unescape
 from html.parser import HTMLParser
 from typing import TYPE_CHECKING, Any, Callable, ClassVar, Match
