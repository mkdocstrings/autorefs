--- conflicted
+++ resolved
@@ -19,7 +19,6 @@
 if TYPE_CHECKING:
     from markdown import Markdown
 
-<<<<<<< HEAD
     from mkdocs_autorefs.plugin import AutorefsPlugin
 
 try:
@@ -30,9 +29,7 @@
     # TODO: remove once support for MkDocs <1.5 is dropped
     log = logging.getLogger(f"mkdocs.plugins.{__name__}")  # type: ignore[assignment]
 
-=======
 _ATTR_VALUE = r'"[^"<>]+"|[^"<> ]+'  # Possibly with double quotes around
->>>>>>> 0c1781d7
 AUTO_REF_RE = re.compile(
     rf"<span data-(?P<kind>autorefs-(?:identifier|optional|optional-hover))=(?P<identifier>{_ATTR_VALUE})"
     rf"(?: class=(?P<class>{_ATTR_VALUE}))?(?P<attrs> [^<>]+)?>(?P<title>.*?)</span>",
